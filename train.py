--- conflicted
+++ resolved
@@ -16,12 +16,8 @@
 from rich.progress import Progress, TextColumn, BarColumn, TimeElapsedColumn, TimeRemainingColumn, MofNCompleteColumn, SpinnerColumn, ProgressColumn
 from rich.console import Console
 from rich.text import Text
-<<<<<<< HEAD
 from torchinfo import summary
-
-=======
 from count_params import count_parameters
->>>>>>> fef23421
 from data import DistributedDataLoader
 
 # Set float32 matmul precision to match reference implementation
@@ -128,8 +124,6 @@
     model = instantiate(cfg.model.gpt)
     model = model.cuda()
     
-<<<<<<< HEAD
-=======
     # Count and display model parameters
     total_params, trainable_params = count_parameters(model, print_breakdown=True)
     
@@ -141,7 +135,6 @@
             "model/memory_mb_fp32": total_params * 4 / 1024**2,
             "model/memory_mb_bf16": total_params * 2 / 1024**2
         })
->>>>>>> fef23421
     
     if hasattr(config, "coordinate_descent_tuning"):
         config.coordinate_descent_tuning = True  # suggested by @Chillee
